import dolfin as dlf
import ufl

__all__ = ['LinearMaterial', 'NeoHookeMaterial', 'GuccioneMaterial']

class ElasticMaterial(object):
    """
    Base class defining constitutive equations for elastic materials.

    """

    def __init__(self):
        self._material_name  = ''
        self._parameters = {}
        self._incompressible = False
        self._inverse = False
        self._active = False
        self._material_class = 'isotropic'


    @staticmethod
    def default_parameters() :
        return {}


    def set_material_name(self, material_name):
        """
        Set material name.

        """

        self._material_name = material_name


    def get_material_class(self):
        """
        Return material class, i.e. isotropic, transversely isotropic,
        orthotropic or fully anisotropic.

        """

        return self._material_class


    def set_material_class(self, material_class):
        """
        Set material class, i.e. isotropic, transversely isotropic,
        orthotropic or fully anisotropic.

        """

        self._material_class = material_class


    def is_incompressible(self) :
        """
        Return True if the material is incompressible.
        """

        return self._incompressible


    def set_incompressible(self, boolIncompressible):
        """
        Set material to incompressible formulation.

        """

        self._incompressible = boolIncompressible


    def set_inverse(self, boolInverse):
        """
        Set material to inverse formulation.

        """

        self._inverse = boolInverse


    def is_inverse(self):
        """
        Return True if the material formulation is inverse.

        """

        return self._inverse


    def set_active(self, boolActive):
        """
        Set material to inverse formulation.

        """

        self._inverse = boolActive


    def is_active(self) :
        """
        Return True if the material supports active contraction
        """
        return self._active


    def print_info(self) :
        """
        Print material information.

        """

        print('-'*80)
        print('Material: %s' % self._material_name)
        print('Parameters: %s' % self._parameters)
        print('Material class: %s, ' % self._material_class)
        print('Properties: incompressible (%s), inverse (%s), active (%s)'
                % (self._incompressible, self._inverse, self._active))
        print('-'*80)


    def incompressibilityCondition(self, u):
        """
        Return the incompressibility condition for the specific material. The
        default is

        p = ln(J)/J


        Parameters
        ----------

        u :
            The displacement vector.


        Returns
        -------

        UFL object defining the incompressibility condition.

        """

        I    = dlf.Identity(ufl.domain.find_geometric_dimension(u))
        F    = I + dlf.grad(u)
        Finv = dlf.inv(F)
        J    = dlf.det(F)

        Bvol = dlf.ln(J)*dlf.inv(J)
        return Bvol


class LinearMaterial(ElasticMaterial):
    """
    Return the stress tensor based on the linear elasticity, i.e. infinitesimal
    deformations.

    """


    def __init__(self, inverse=False, **params):
        ElasticMaterial.__init__(self)
        ElasticMaterial.set_material_class(self, 'isotropic')
        ElasticMaterial.set_material_name(self, 'Linear material')
        ElasticMaterial.set_inverse(self, inverse)
        ElasticMaterial.set_incompressible(self, params['incompressible'])
        params = params or {}
        self._parameters = self.default_parameters()
        self._parameters.update(params)
        convert_elastic_moduli (self._parameters)


    @staticmethod
    def default_parameters():
        params = { 'mu': None,
                   'kappa': None,
                   'la': None,
                   'inv_la': None,
                   'E': None,
                   'nu': None }
        return params


    def stress_tensor(self, F, J, p=None, formulation=None):
        """
        Return the Cauchy stress tensor for a linear material, namely

        T = la*tr(e)*I + 2*mu*e,

        where e = sym(grad(u)), I is the identity tensor, and la & mu are
        the Lame parameters.


        Parameters
        ----------

        F :
            The deformation gradient.
        J :
            The jacobian, i.e. determinant of the deformation gradient. Note
            that this is not used for this material. It is solely a place holder
            to conform to the format of other materials.
        p : (default, None)
            The UFL pressure function for incompressible materials.
        formulation : (default, None)
            This input is not used for this material. It is solely a place holder
            to conform to the format of other materials.


        Returns
        -------

        T defined above.

        """

        params = self._parameters
        dim = ufl.domain.find_geometric_dimension(F)
        mu = dlf.Constant(params['mu'], name='mu')
        la = dlf.Constant(params['la'], name='la')

        I = dlf.Identity(dim)
        if self._inverse:
            epsilon = dlf.sym(dlf.inv(F)) - I
        else:
            epsilon = dlf.sym(F) - I

        if self._incompressible:
            T = -p*I + 2.0*mu*epsilon
        else:
            T = la*dlf.tr(epsilon)*I + 2.0*mu*epsilon

        return T


    def incompressibilityCondition(self, u):
        """
        Return the incompressibility condition for a linear material,
        p = div(u).


        Parameters
        ----------

        u :
            The displacement vector.


        Returns
        -------

        UFL object defining the incompressibility condition.

        """

        return dlf.div(u)


class NeoHookeMaterial(ElasticMaterial):
    """
    Return the first Piola-Kirchhoff stress tensor based on the strain
    energy function

    standard:    psi(C) = mu/2*(tr(C) - 3) - mu*ln(J) + la/2*(ln(J))**2.
    nearly-inc.: psi(C) = mu/2*(tr(C) - 3) + kappa/2*(ln(J))**2.

    Parameters
    ----------

    F :
        Deformation gradient for the problem.
    J :
        Determinant of the deformation gradient.
    la :
        First parameter for a neo-Hookean material.
    mu :
        Second parameter for a neo-Hookean material.

    """


    def __init__(self, inverse=False, **params):
        ElasticMaterial.__init__(self)
        ElasticMaterial.set_material_class(self, 'isotropic')
        ElasticMaterial.set_material_name(self, 'Neo-Hooke material')
        ElasticMaterial.set_inverse(self, inverse)
        ElasticMaterial.set_incompressible(self, params['incompressible'])
        params = params or {}
        self._parameters = self.default_parameters()
        self._parameters.update(params)
        convert_elastic_moduli(self._parameters)


    @staticmethod
    def default_parameters():
        params = {'mu': None,
                  'kappa': None,
                  'la': None,
                  'inv_la': None,
                  'E': None,
                  'nu': None}
        return params


    def strain_energy(self, F, J, formulation=None):
        """
        Define the total strain energy based on the incompressibility of
        the material (fully or nearly incompressible, or compressible), defined
        with respect to the deformation gradient, or by its inverse if the
        objective is to find the inverse displacement. The strain energy for a
        compressible material is defined by

        W = 0.5*mu*(I1 - dim) + 0.5*la*(ln(J))**2 - mu*ln(J)
          = 0.5*mu*(i2/i3 - dim) + 0.5*la*(ln(j))**2 - mu*ln(j),

        where I1 is the first invariant of C = F.T*F, while i2 and i3 are the
        second and third invariants of c = f.T*f, with f = inv(F). For a
        (nearly-)incompressible material, the strain energy is defined by

        W = U(J) + 0.5*mu*(I1 - dim)
          = U(j) + 0.5*mu*(i2/i3 - dim),

        where the invariants are now those of Cbar = J**(-2.0/dim)*C or cbar =
        j**(-2.0/dim)*c, and dU/dJ = p for fully incompressible material, while
        U(J) = kappa*phi(J), where the particular form of phi is given below.


        Parameters
        ----------

        F :
            The (forward or inverse) deformation gradient.
        J :
            The jacobian, i.e. determinant of the deformation gradient given
            above.
        formulation : (default, None)
            The formulation used for the nearly-incompressible materials.
            The accepted values are:

            * square:     phi(J) = 0.5*kappa*(J - 1)**2
            * log:        phi(J) = 0.5*kappa*(ln(J))**2


        Returns
        -------

        The strain energy, W, defined above.

        """

        if self._inverse:
            W = self._inverse_strain_energy(F, J, formulation)
        else:
            W = self._forward_strain_energy(F, J, formulation)

        return W


    def _forward_strain_energy(self, F, J, formulation=None):
        """
        Define the strain energy function for the Neo-Hookean material
        based on the forward deformation gradient, dx/dX.

        """

        mu = self._parameters['mu']

        if self._parameters['incompressible']:
            dim = ufl.domain.find_geometric_dimension(F)
            Fbar = J**(-1.0/dim)*F
            Cbar = Fbar.T*Fbar
            I1 = dlf.tr(Cbar)
            W = self._basic_strain_energy(I1, mu)

            # Note that the strain energy is the same for fully incompressible
            # and penalty formulations.
            kappa = self._parameters['kappa']
            W += self._penalty_strain_energy(J, kappa, formulation=formulation)
        else:
            la = self._parameters['la']
            C = F.T*F
            I1 = dlf.tr(C)
            W = self._basic_strain_energy(I1, mu)
            W += self._compressible_strain_energy(J, la, mu)

        return W


    def _inverse_strain_energy(self, f, j, formulation=None):
        """
        Define the strain energy function for the Neo-Hookean material
        based on the inverse deformation gradient, dX/dx.

        """

        mu = self._parameters['mu']

        if self._parameters['incompressible']:

            dim = ufl.domain.find_geometric_dimension(f)
            fbar = j**(-1.0/dim)*f
            cbar = fbar.T*fbar
            i1 = dlf.tr(cbar)
            i2 = dlf.Constant(0.5)*(i1**2 - dlf.tr(cbar**2))
            w = self._basic_strain_energy(i2, mu)

            if formulation is not None: # Nearly incompressible
                kappa = self._parameters['kappa']
                w += self._penalty_strain_energy(1.0/j, kappa,
                                                 formulation=formulation)
            else: # Fully incompressible
                # Need to figure out what to do here.
                pass

        else:
            la = self._parameters['la']
            c = f.T*f
            i1 = dlf.tr(c)
            i2 = dlf.Constant(0.5)*(i1**2 - dlf.tr(c**2))
            i3 = dlf.det(c)
            w = self._basic_strain_energy(i2/i3, mu)
            w += self._compressible_strain_energy(1.0/j, kappa,
                                                 formulation=formulation)

        return w


    def stress_tensor(self, F, J, p=None, formulation=None):
        """


        """

        if self._inverse:
            P = self._inverse_stress_tensor(F, J, p, formulation)
        else:
            P = self._forward_stress_tensor(F, J, p, formulation)

        return P


    def _forward_stress_tensor(self, F, J, p=None, formulation=None):
        """
        Define the (first Piola-Kirchhoff or Cauchy) stress tensor based on the
        incompressibility of the material (fully or nearly incompressible, or
        compressible), defined with respect to the deformation gradient, or by
        its inverse if the objective is to find the inverse displacement. The
        first Piola-Kirchhoff stress tensor for a compressible material is defined
        by

        P = [la*ln(J) - mu]*inv(F).T + mu*F
          = -[la*ln(j) + mu]*f.T + mu*inv(f),

        where f = inv(F), and j = det(f) = 1.0/det(F). For a (nearly-)
        incompressible material, the first Piola-Kirchhoff stress tensor is given
        by

        P = [U'(J)]*inv(F).T

        W = U(J) + 0.5*mu*(I1 - dim)
          = U(j) + 0.5*mu*(i2/i3 - dim),

        where the invariants are now those of Cbar = J**(-2.0/dim)*C or cbar =
        j**(-2.0/dim)*c, and dU/dJ = p for fully incompressible material, while
        U(J) = kappa*phi(J), where the particular form of phi is given below.


        Parameters
        ----------

        F :
            The (forward or inverse) deformation gradient.
        J :
            The jacobian, i.e. determinant of the deformation gradient given
            above.
        p : (default, None)
            The pressure scalar field. If it is set to None, the penalty method
            formulation will be used.
        formulation : (default, None)
            The formulation used for the nearly-incompressible materials.
            The accepted values are:

            * square:     phi(J) = 0.5*kappa*(J - 1)**2
            * log:        phi(J) = 0.5*kappa*(ln(J))**2


        Returns
        -------

        The strain energy, W, defined above.


        """

        mu = self._parameters['mu']

        if self._parameters['incompressible']:
            dim = ufl.domain.find_geometric_dimension(F)
            Fbar = J**(-1.0/dim)*F
            Fbar_inv = dlf.inv(Fbar)
            Cbar = Fbar.T*Fbar
            I1 = dlf.tr(Cbar)
            P = J**(-1.0/dim)*self._basic_stress_tensor(Fbar, mu)
            b_vol = (-1.0/dim)*mu*I1
            if p is None:
                kappa = self._parameters['kappa']
                b_vol += J*self._volumetric_strain_energy_diff(J, kappa, formulation)
            else:
                b_vol -= J*p
            P += b_vol*J**(-1.0/dim)*Fbar_inv.T
        else:
            la = self._parameters['la']
            C = F.T*F
            I1 = dlf.tr(C)
            P = self._basic_stress_tensor(F, mu)
            P += self._compressible_stress_tensor(F, J, la, mu)

        return P


    def _inverse_stress_tensor(self, f, j, p=None, formulation=None):
        """


        """

        mu = self._parameters['mu']
        finv = dlf.inv(f)
        c = f.T*f
        i1 = dlf.tr(c)
        i2 = dlf.Constant(0.5)*(i1**2 - dlf.tr(c*c))
        T = self._basic_stress_tensor(dlf.inv(c), mu)
        dim = ufl.domain.find_geometric_dimension(f)
        I = dlf.Identity(dim)

        if self._parameters['incompressible']:

            T *= j**(-5.0/dim)
            b_vol = (-1.0/dim)*mu*(-1.0/dim)*i2
            if p is None:
                kappa = self._parameters['kappa']
                b_vol += self._volumetric_strain_energy_diff(1.0/j, kappa,
                                                             formulation)
            else:
                b_vol -= p
            T += b_vol*I
        else:
            la = self._parameters['la']
            T = self._basic_stress_tensor(dlf.inv(c), mu)
            T += self._compressible_strain_energy_diff(1.0/j, la, mu)*I

        return T


    @staticmethod
    def _basic_strain_energy(I1, mu):
        """
        Define the strain energy function for the neo-Hookean model:

        psi(C) = 0.5*mu*(tr(C) - 3)


        Parameters
        ----------

        I1 :
            Trace of the right/left Cauchy-Green strain tensor.
        mu :
            Material constant.


        Returns
        -------

        UFL object defining the strain energy given above.

        """

        dim = ufl.domain.find_geometric_dimension(I1)

        return dlf.Constant(0.5)*mu*(I1 - dlf.Constant(dim))


    @staticmethod
    def _compressible_strain_energy(J, la, mu):
        """
        Define additional terms for the strain energy of a compressible
        neo-Hookean model:

        psi_hat(C) = 0.5*la*(ln(J))**2 - mu*ln(J)


        Parameters
        ----------

        J :
            Determinant of the deformation gradient.
        la :
            Material constant.
        mu :
            Material constant.


        Returns
        -------

        UFL object defining the component of the strain energy function given
        above.

        """

        return dlf.Constant(0.5)*la*(dlf.ln(J))**2 \
            - mu*dlf.ln(J)


    @staticmethod
    def _compressible_strain_energy_diff(J, la, mu):
        """


        """

        return (la*dlf.ln(J) - mu)/J


    @staticmethod
    def _volumetric_strain_energy(J, kappa, formulation='square'):
        """
        Define the additional penalty component for the strain energy function
        a nearly incompressible material:

        square: phi(C) = 0.5*kappa*(J - 1)**2
        log:    phi(C) = 0.5*kappa*(ln(J))**2


        Parameters
        ----------

        J :
            Determinant of the deformation gradient.
        kappa :
            Penalty constant.
        formulation : "square", "log"
            String specifying which of the two above formulations to use.


        Returns
        -------

        UFL object defining the penalty component of the strain energy function
        given above.

        """

        if formulation == 'square':
            f =  (J - dlf.Constant(1.0))**2
        elif formulation == 'log':
            f = (dlf.ln(J))**2
        else:
            s = "Formulation, \"%s\" of the volumetric strain energy" % formulation \
                + " function is not recognized."
            raise ValueError(s)

        return dlf.Constant(0.5)*kappa*f


    @staticmethod
    def _volumetric_strain_energy_diff(J, kappa, formulation='square'):
        """


        """

        if formulation == 'square':
            dfdJ = J - dlf.Constant(1.0)
        elif formulation == 'log':
            dfdJ = dlf.ln(J)/J
        else:
            s = "Formulation, \"%s\" of the volumetric strain energy" % formulation \
                + " function is not recognized."
            raise ValueError(s)

        return kappa*dfdJ


    @staticmethod
    def _basic_stress_tensor(F, mu):
        """
        Define the first Piola-Kirchhoff stress tensor that corresponds to a
        basic neo-Hookean strain energy function,

        psi(C) = 0.5*mu*(tr(C) - 3),

        namely, P = mu*F.


        Parameters
        ----------

        F :
            Deformation gradient.
        mu :
            Material constant.


        Returns
        -------

        UFL object defining the above tensor, P.

        """

        return mu*F


    @staticmethod
    def _compressible_stress_tensor(F, J, la, mu):
        """
        Define the additional terms of the first Piola-Kirchhoff stress tensor
        resulting from the strain energy component,

        psi_hat(C) = 0.5*la*(ln(J))**2 - mu*ln(J),

        namely, P = (la*ln(J) - mu)*Finv.T.


        Parameters
        ----------

        F :
            Deformation gradient.
        J :
            Determinant of the deformation gradient.
        la :
            Material constant.
        mu :
            Material constant.


        Returns
        -------

        UFL object defining the above tensor, P.

        """

        Finv = dlf.inv(F)

        return (la*dlf.ln(J) - mu)*Finv.T


    @staticmethod
    def _penalty_stress_tensor(F, J, kappa, formulation='square'):
        """
        Define the additional terms of the first Piola-Kirchhoff stress tensor
        from the strain energy component given by one of the two formulations,

        square: phi(C) = 0.5*kappa*(J - 1)**2
        log:    phi(C) = 0.5*kappa*(ln(J))**2

        namely,

        square: P = kappa*J*(J - 1)*Finv.T
        log:    P = kappa*ln(J)*Finv.T


        Parameters
        ----------

        F :
            Deformation gradient.
        J :
            Determinant of the deformation gradient.
        kappa :
            Penalty constant.
        formulation : "square" (default), "log"
            String specifying which of the two above formulations to use.


        Returns
        -------

        UFL object defining the above tensor, P.

        """

        Finv = dlf.inv(F)
        if formulation == 'square':
            g = J*(J - dlf.Constant(1.0))
        elif formulation == 'log':
            g = dlf.ln(J)
        else:
            s = "Formulation, \"%s\" of the penalty function is not recognized." \
                % formulation
            raise ValueError(s)

        return kappa*g*Finv.T


class GuccioneMaterial(ElasticMaterial):

    def __init__(self, parameters={}, fibers={}, **kwargs):
        ElasticMaterial.__init__(self)
        ElasticMaterial.set_material_class(self, 'transversely isotropic')
        ElasticMaterial.set_material_name(self, 'Guccione material')
        self._parameters = self.default_parameters()
        if parameters == {}:
            prms = kwargs or {}
            self._parameters.update(prms)
        else:
            self._parameters.update(parameters)
        if self._parameters['bt'] == 1.0 and self._parameters['bf'] == 1.0 \
           and self._parameters['bfs'] == 1.0:
            ElasticMaterial.set_material_class(self, 'isotropic')
        ElasticMaterial.set_incompressible(self, kwargs['incompressible'])
        fbrs = kwargs or {}
        self._fiber_directions = self.default_fiber_directions()
        self._fiber_directions.update(fibers)
        self._fiber_directions.update(fbrs)

    @staticmethod
    def default_parameters():
        param = {'C' : 2.0,
                 'bf' : 8.0,
                 'bt' : 2.0,
                 'bfs' : 4.0,
                 'kappa' : 1000.0}
        return param

    @staticmethod
    def default_fiber_directions():
        fibers = {'e1' : None,
                  'e2' : None,
                  'e3' : None}
        return fibers

    def strain_energy(self, u, p=None):
        """
        UFL form of the strain energy.
        """
        params = self._parameters
        dim = ufl.domain.find_geometric_dimension(u)

        I = dlf.Identity(dim)
        F = I + dlf.grad(u)
        J = dlf.det(F)
        C = pow(J, -float(2)/dim) * F.T*F
        E = 0.5*(C - I)

        CC = dlf.Constant(params['C'], name='C')
        if self.get_material_class(self) == 'isotropic':
            # isotropic case
            Q = dlf.inner(E, E)
        else:
            # fully anisotropic
            fibers = self._fiber_directions
            bt  = dlf.Constant(params['bt'], name='bt')
            bf  = dlf.Constant(params['bf'], name='bf')
            bfs = dlf.Constant(params['bfs'], name='bfs')

            e1 = fibers['e1']
            e2 = fibers['e2']
            if e1 is None or e2 is None:
                if dim == 2:
                    e1 = dlf.Constant((1.0,0.0))
                    e2 = dlf.Constant((0.0,1.0))
                    e3 = dlf.Constant((0.0,0.0))
                elif dim == 3:
                    e1 = dlf.Constant((1.0,0.0,0.0))
                    e2 = dlf.Constant((0.0,1.0,0.0))
                    e3 = dlf.Constant((0.0,0.0,1.0))
            else:
                e3 = dlf.cross(e1,e2) #params['e3'] #

            E11,E12,E13 = dlf.inner(E*e1,e1), dlf.inner(E*e1,e2), dlf.inner(E*e1,e3)
            E21,E22,E23 = dlf.inner(E*e2,e1), dlf.inner(E*e2,e2), dlf.inner(E*e2,e3)
            E31,E32,E33 = dlf.inner(E*e3,e1), dlf.inner(E*e3,e2), dlf.inner(E*e3,e3)

            Q = bf*E11**2 + bt*(E22**2 + E33**2 + E23**2 + E32**2) \
              + bfs*(E12**2 + E21**2 + E13**2 + E31**2)

        # passive strain energy
        Wpassive = CC/2.0*(dlf.exp(Q) - 1)

        # incompressibility
        if self._incompressible:
            Winc = - p*(J - 1)
        else :
            kappa = dlf.Constant(params['kappa'], name='kappa')
            Winc = kappa*(J**2 - 1 - 2*dlf.ln(J))

        return Wpassive + Winc

    def stress_tensor(self, u, p=None):
        """
        UFL form of the stress tensor.
        """
        dim = ufl.domain.find_geometric_dimension(u)
        params = self._parameters
        kappa = dlf.Constant(params['kappa'], name='kappa')
        CC = dlf.Constant(params['C'], name='C')
        I = dlf.Identity(dim)
        F = I + dlf.grad(u)
        J = dlf.det(F)
        Jm2d = pow(J, -float(2)/dim)
        C = F.T*F
        E_ = 0.5*(Jm2d*C - I)
        Finv = dlf.inv(F)

        # fully anisotropic
        bt = dlf.Constant(params['bt'], name='bt')
        bf = dlf.Constant(params['bf'], name='bf')
        bfs = dlf.Constant(params['bfs'], name='bfs')

        e1 = self._fiber_directions['e1']
        e2 = self._fiber_directions['e2']
        if e1 == None or e2 == None:
            if dim == 2:
                e1 = dlf.Constant((1.0,0.0))
                e2 = dlf.Constant((0.0,1.0))
                e3 = dlf.Constant((0.0,0.0))
            elif dim == 3:
                e1 = dlf.Constant((1.0,0.0,0.0))
                e2 = dlf.Constant((0.0,1.0,0.0))
                e3 = dlf.Constant((0.0,0.0,1.0))
        else:
            e3 = dlf.cross(e1,e2)

        E11,E12,E13 = dlf.inner(E_*e1,e1), dlf.inner(E_*e1,e2), dlf.inner(E_*e1,e3)
        E21,E22,E23 = dlf.inner(E_*e2,e1), dlf.inner(E_*e2,e2), dlf.inner(E_*e2,e3)
        E31,E32,E33 = dlf.inner(E_*e3,e1), dlf.inner(E_*e3,e2), dlf.inner(E_*e3,e3)

        Q = bf*E11**2 + bt*(E22**2 + E33**2 + E23**2 + E32**2) \
          + bfs*(E12**2 + E21**2 + E13**2 + E31**2)
        S_ = CC*dlf.exp(Q) \
            *(bf*E11*dlf.outer(e1,e1) + bt*( E22*dlf.outer(e2,e2) \
            + E33*dlf.outer(e3,e3) + E23*dlf.outer(e2,e3) \
            + E32*dlf.outer(e3,e2)) + bfs*(E12*dlf.outer(e1,e2) \
            + E21*dlf.outer(e2,e1) + E13*dlf.outer(e1,e3) \
            + E31*dlf.outer(e3,e1)))
        FS_isc = Jm2d*F*S_ - 1./dim*Jm2d*dlf.tr(C*S_)*Finv.T

        # incompressibility
        if self._incompressible:
            FS_vol = J*p*Finv.T
        else:
            FS_vol = J*2.*kappa*(J-1./J)*Finv.T

        return FS_vol + FS_isc

def convert_elastic_moduli(param, tol=1e8):
        # original parameters
        nu = param['nu']         # Poisson's ratio [-]
        E = param['E']           # Young's modulus [kPa]
        kappa = param['kappa']   # bulk modulus [kPa]
        mu = param['mu']         # shear modulus (Lame's second parameter) [kPa]
        la = param['la']         # Lame's first parameter [kPa]
        inv_la = param['inv_la'] # Inverse of Lame's first parameter [kPa]

        if (kappa > 0) and (mu > 0):
            E = 9.*kappa*mu / (3.*kappa + mu)
            nu = (3.*kappa - 2.*mu) / (2.*(3.*kappa+mu))
            la = kappa - 2.*mu/3.
            try:
                inv_la = 1.0/la
                if inv_la > tol:
                    raise ZeroDivisionError
            except ZeroDivisionError:
                inv_la = float('inf')
        elif (la > 0) and (mu > 0):
            E = mu*(3.*la + 2.*mu) / (la + mu)
            kappa = la + 2.*mu / 3.
            nu = la / (2.*(la + mu))
            try:
                inv_la = 1.0/la
                if inv_la > tol:
                    raise ZeroDivisionError
            except ZeroDivisionError:
                inv_la = float('inf')
        elif (inv_la > 0) and (mu > 0):
            E = mu*(3.0 + 2.0*mu*inv_la)/(1.0 + mu/inv_la)
            kappa = 1.0/inv_la + 2.0*mu/3.0
            nu = 1.0/(2.0*(1.0 + mu*inv_la))
            try:
                la = 1.0/inv_la
                if la > tol:
                    raise ZeroDivisionError
            except ZeroDivisionError:
                la = float('inf')
        elif (0 < nu <= 0.5) and (E > 0):
            kappa = E / (3.*(1 - 2.*nu))
            mu = E / (2.*(1. + nu))
            la = E*nu / ((1. + nu)*(1. - 2.*nu))
            try:
                inv_la = 1.0/la
                if inv_la > tol:
                    raise ZeroDivisionError
            except ZeroDivisionError:
                inv_la = float('inf')
        else:
            raise ValueError('Two material parameters must be specified.')

        s = 'Parameter %s was changed due to contradictory settings.'
        if (param['E'] is not None) and (param['E'] != E):
            print (s % 'E')
        if (param['kappa'] is not None) and (param['kappa'] != kappa):
<<<<<<< HEAD
            print s % 'kappa'
        if (param['la'] is not None) and (param['la'] != la):
            print s % 'la'
        if (param['inv_la'] is not None) and (param['inv_la'] != inv_la):
            print s % 'inv_la'
=======
            print (s % 'kappa')
        if (param['lambda'] is not None) and (param['lambda'] != lam):
            print (s % 'lambda')
>>>>>>> 760d290a
        if (param['mu'] is not None) and (param['mu'] != mu):
            print (s % 'mu')
        if (param['nu'] is not None) and (param['nu'] != nu):
            print (s % 'nu')

        param['nu'] = dlf.Constant(nu)         # Poisson's ratio [-]
        param['E'] = dlf.Constant(E)           # Young's modulus [kPa]
        param['kappa'] = dlf.Constant(kappa)   # bulk modulus [kPa]
        param['mu'] = dlf.Constant(mu)         # shear modulus (Lame's second parameter) [kPa]
        param['la'] = dlf.Constant(la)         # Lame's first parameter [kPa]
        param['inv_la'] = dlf.Constant(inv_la) # Inverse of Lame's first parameters [kPa]<|MERGE_RESOLUTION|>--- conflicted
+++ resolved
@@ -1001,23 +1001,17 @@
 
         s = 'Parameter %s was changed due to contradictory settings.'
         if (param['E'] is not None) and (param['E'] != E):
-            print (s % 'E')
+            print(s % 'E')
         if (param['kappa'] is not None) and (param['kappa'] != kappa):
-<<<<<<< HEAD
-            print s % 'kappa'
+            print(s % 'kappa')
         if (param['la'] is not None) and (param['la'] != la):
-            print s % 'la'
+            print(s % 'la')
         if (param['inv_la'] is not None) and (param['inv_la'] != inv_la):
-            print s % 'inv_la'
-=======
-            print (s % 'kappa')
-        if (param['lambda'] is not None) and (param['lambda'] != lam):
-            print (s % 'lambda')
->>>>>>> 760d290a
+            print(s % 'inv_la')
         if (param['mu'] is not None) and (param['mu'] != mu):
-            print (s % 'mu')
+            print(s % 'mu')
         if (param['nu'] is not None) and (param['nu'] != nu):
-            print (s % 'nu')
+            print(s % 'nu')
 
         param['nu'] = dlf.Constant(nu)         # Poisson's ratio [-]
         param['E'] = dlf.Constant(E)           # Young's modulus [kPa]
